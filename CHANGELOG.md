--- conflicted
+++ resolved
@@ -54,20 +54,13 @@
 
 BUG FIXES:
 
-<<<<<<< HEAD
- * provider/aws: Fixed issue with `enable_dns_support` on creation in `aws_vpc` [GH-10171]
- * provider/aws: Add CertificateNotFound retry waiter to aws_alb_listener [GH-10180]
- * provider/aws: Remove IAM user's MFA devices with `force_destroy` [GH-10262]
- * provider/aws: aws_autoscaling_group ALB target group capacity support [GH-10243]
- * provider/scaleway: improve volume attachment [GH-10084]
-=======
  * core: Fix potential crashing race condition on state write ([#10277](https://github.com/hashicorp/terraform/issues/10277))
  * core: Data sources in modules lose their `data.` prefix when moved within the state ([#9996](https://github.com/hashicorp/terraform/issues/9996))
  * provider/aws: Fixed issue with `enable_dns_support` on creation in `aws_vpc` ([#10171](https://github.com/hashicorp/terraform/issues/10171))
  * provider/aws: Add CertificateNotFound retry waiter to aws_alb_listener ([#10180](https://github.com/hashicorp/terraform/issues/10180))
  * provider/aws: Remove IAM user's MFA devices with `force_destroy` ([#10262](https://github.com/hashicorp/terraform/issues/10262))
+ * provider/aws: aws_autoscaling_group ALB target group capacity support ([#10243](https://github.com/hashicorp/terraform/issues/10243))
  * provider/scaleway: improve volume attachment ([#10084](https://github.com/hashicorp/terraform/issues/10084))
->>>>>>> 17804ccb
 
 ## 0.7.11 (November 15, 2016)
 
